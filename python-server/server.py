--- conflicted
+++ resolved
@@ -1169,38 +1169,6 @@
         logger.debug(f"---> _execute_tool ENTERED. Name: '{name}', Raw Args: {args!r}") # <-- ADD THIS LINE
 
 
-<<<<<<< HEAD
-        # --- BEGIN TOOL CALL LOGGING ---
-        try:
-            # Ensure datetime, json, and os are available (they are imported at the top of server.py)
-            timestamp_utc = datetime.datetime.now(datetime.timezone.utc).isoformat()
-            
-            caller_identity = "unknown_caller" # Default
-            if user: # 'user' is an argument to _execute_tool
-                caller_identity = user
-            elif client_id: # 'client_id' is an argument to _execute_tool
-                caller_identity = f"client:{client_id}"
-
-            log_entry = {
-                "caller": caller_identity,
-                "tool_name": name, # 'name' is an argument to _execute_tool
-                "timestamp": timestamp_utc
-            }
-            
-            # Determine the directory of the current script (server.py)
-            # __file__ is the path to the current script
-            current_script_dir = os.path.dirname(os.path.abspath(__file__))
-            log_file_path = os.path.join(current_script_dir, "tool_call_log.json")
-            
-            with open(log_file_path, "a", encoding="utf-8") as f:
-                json.dump(log_entry, f) # Writes the JSON object
-                f.write("\n")           # Adds a newline character for separation
-                
-        except Exception as e:
-            # Log the error but don't let logging failure break the main tool execution
-            logger.error(f"Failed to write to tool_call_log.json: {e}") # logger is already defined
-        # --- END TOOL CALL LOGGING ---
-=======
 
         if not name.startswith('_'):
             # --- BEGIN TOOL CALL LOGGING ---
@@ -1233,7 +1201,6 @@
                 # Log the error but don't let logging failure break the main tool execution
                 logger.error(f"Failed to write to tool_call_log.json: {e}") # logger is already defined
             # --- END TOOL CALL LOGGING ---
->>>>>>> c06d67ed
 
 
         try:
@@ -1391,31 +1358,18 @@
                 logger.debug("---> Calling built-in: _function_history")
                 current_script_dir = os.path.dirname(os.path.abspath(__file__))
                 log_file_path = os.path.join(current_script_dir, "tool_call_log.json")
-<<<<<<< HEAD
-                
-                if not os.path.exists(log_file_path):
-                    # Return an empty history dictionary
-                    result_raw = {"history": []}
-=======
 
                 if not os.path.exists(log_file_path):
                     # Return an empty history array
                     result_raw = []
->>>>>>> c06d67ed
                 else:
                     try:
                         with open(log_file_path, "r", encoding="utf-8") as f:
                             # Read each line and parse as JSON, skipping empty lines
                             log_entries = [json.loads(line) for line in f if line.strip()]
-<<<<<<< HEAD
-                        
-                        # Return a dictionary that will be automatically serialized to JSON
-                        result_raw = {"history": log_entries}
-=======
 
                         # Return a dictionary that will be automatically serialized to JSON
                         result_raw = log_entries
->>>>>>> c06d67ed
                     except (json.JSONDecodeError, IOError) as e:
                         logger.error(f"Error reading or parsing tool_call_log.json: {e}")
                         # Return an error message inside the tool response
